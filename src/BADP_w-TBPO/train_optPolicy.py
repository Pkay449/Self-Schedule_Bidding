--- conflicted
+++ resolved
@@ -216,27 +216,7 @@
         x = nn.Dense(self.hidden_dim)(x)
         x = nn.relu(x)
 
-<<<<<<< HEAD
-        raw_actions = nn.Dense(self.action_dim)(x)  # Shape: (batch_size, action_dim)
-
-        # 2. Apply transformations based on mask types using jnp.where
-
-        # a. Fully Bounded: [lb, ub]
-        bounded_actions = self.lb + (self.ub - self.lb) * nn.sigmoid(raw_actions)
-        actions = jnp.where(self.bounded_mask, bounded_actions, raw_actions)
-
-        # b. Lower Bounded Only: [lb, +inf)
-        lower_bounded_actions = self.lb + nn.softplus(raw_actions)
-        actions = jnp.where(self.lower_bounded_mask, lower_bounded_actions, actions)
-
-        # c. Upper Bounded Only: (-inf, ub]
-        upper_bounded_actions = self.ub - nn.softplus(raw_actions)
-        actions = jnp.where(self.upper_bounded_mask, upper_bounded_actions, actions)
-
-        # d. Unbounded: (-inf, +inf) - already set to raw_actions
-=======
         actions = nn.Dense(self.action_dim)(x)  # Shape: (batch_size, action_dim)
->>>>>>> db2ee675
 
         return actions
 
@@ -326,20 +306,12 @@
 q_id_target_params = q_id_params
 
 # Optimizers
-<<<<<<< HEAD
-learning_rate = 1e-5
-q_da_opt = optax.adam(1e-4)
-q_id_opt = optax.adam(1e-4)
-policy_da_opt = optax.adam(1e-5)
-policy_id_opt = optax.adam(1e-5)
-=======
 q_learning_rate = 1e-4
 policy_learning_rate = 1e-5
 q_da_opt = optax.adam(q_learning_rate)
 q_id_opt = optax.adam(q_learning_rate)
 policy_da_opt = optax.adam(policy_learning_rate)
 policy_id_opt = optax.adam(policy_learning_rate)
->>>>>>> db2ee675
 
 q_da_opt_state = q_da_opt.init(q_da_params)
 q_id_opt_state = q_id_opt.init(q_id_params)
@@ -501,16 +473,11 @@
         I = jnp.tile(I, (batch_size, 1, 1))  # Shape: (batch_size, action_size, action_size)
 
         # Concatenate all constraints
-<<<<<<< HEAD
-        A = jnp.concatenate([A, Aeq, -Aeq], axis=1)
-        b = jnp.concatenate([b, beq + relaxation, -beq + relaxation], axis=1)
-=======
         A = jnp.concatenate([A, I, -I, Aeq, -Aeq], axis=1)
         b = jnp.concatenate([b, ub, -lb, beq + relaxation, -beq + relaxation], axis=1)
 
         # A = jnp.concatenate([A, I, -I], axis=1)
         # b = jnp.concatenate([b, ub, -lb], axis=1)
->>>>>>> db2ee675
 
 
         # Penalty for A * x <= b
@@ -528,11 +495,7 @@
 
 
         # Total loss
-<<<<<<< HEAD
-        return -jnp.mean(q_values) + 1e3 * penalty
-=======
         return -jnp.mean(q_values) + 1e30 * penalty  # 1e7 is a hyperparameter
->>>>>>> db2ee675
 
 
     grads = jax.grad(loss_fn)(policy_id_params)
